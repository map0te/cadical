--- conflicted
+++ resolved
@@ -1,18 +1,14 @@
-<<<<<<< HEAD
 Version 1.7.4
 -------------
 
 - As `fork` and `wait` do not exist on Windows writing compressed files
   through `pipe/fork/exec/wait` has to be disabled for Windows cross
-  compilation to go through, which has the effect that compressed
-  file writing is not supported for Windows anymore.  Alternatively
-  one could go back to `popen` for writing compressed files on Windows
-  which however is not safe and therefore we simply decided to disable
-  that feature for windows.  Compressed file reading still (and as far
-  we now safely) uses `popen` and thus also compiles for Windows.
+  compilation to go through.  Alternatively one could go back to `popen`
+  for writing compressed files on Windows which however is not safe and
+  therefore we simply decided to disable that feature for windows.
+  Compressed file reading still (and as far we are aware safely) uses
+  `popen` and thus also compiles for Windows.
 
-=======
->>>>>>> 38e073b3
 Version 1.7.3
 -------------
 
