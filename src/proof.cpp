--- conflicted
+++ resolved
@@ -17,25 +17,13 @@
 }
 
 void Internal::setup_lrat_builder () {
-<<<<<<< HEAD
-  if (lratbuilder) return;
-=======
   if (lratbuilder)
     return;
->>>>>>> 7699be33
   if (opts.externallrat) {
     lratbuilder = new LratBuilder (this);
     LOG ("PROOF connecting lrat proof chain builder");
     proof->connect (lratbuilder);
   }
-<<<<<<< HEAD
-}
-
-void Internal::force_lrat () {
-  if (lrat || lratbuilder) return;
-  lrat = true;
-=======
->>>>>>> 7699be33
 }
 
 void Internal::force_lrat () {
@@ -44,30 +32,6 @@
   lrat = true;
 }
 
-<<<<<<< HEAD
-void Internal::trace (File *file) {
-  new_proof_on_demand ();
-  FileTracer * ft;
-  if (opts.veripb) {
-    LOG ("PROOF connecting veripb tracer");
-    ft = new VeripbTracer (this, file, opts.binary, opts.veripb == 1);    
-    if (opts.veripb == 1) force_lrat ();
-  } else if (opts.frat) {
-    LOG ("PROOF connecting frat tracer");
-    ft = new FratTracer (this, file, opts.binary, opts.frat == 1);
-    if (opts.frat == 1) force_lrat ();
-  } else if (opts.lrat) {
-    LOG ("PROOF connecting lrat tracer");
-    ft = new LratTracer (this, file, opts.binary);  
-    force_lrat ();
-  } else {
-    LOG ("PROOF connecting drat tracer");
-    ft = new DratTracer (this, file, opts.binary);    
-  }
-  assert (ft);
-  proof->connect (ft);
-  file_tracers.push_back (ft);
-=======
 void Internal::connect_proof_tracer (Tracer *tracer, bool antecedents) {
   new_proof_on_demand ();
   if (antecedents)
@@ -167,7 +131,6 @@
     FileTracer *ft = new DratTracer (this, file, opts.binary);
     connect_proof_tracer (ft, false);
   }
->>>>>>> 7699be33
 }
 
 // Enable proof checking.
@@ -175,16 +138,6 @@
 void Internal::check () {
   new_proof_on_demand ();
   if (opts.checkproof > 1) {
-<<<<<<< HEAD
-    Tracer * lratchecker = new LratChecker (this);
-    LOG ("PROOF connecting lrat proof checker");
-    force_lrat ();
-    proof->connect (lratchecker);
-    tracers.push_back (lratchecker);
-  }
-  if (opts.checkproof == 1 || opts.checkproof == 3) {
-    StatTracer* checker = new Checker (this);
-=======
     StatTracer *lratchecker = new LratChecker (this);
     LOG ("PROOF connecting lrat proof checker");
     force_lrat ();
@@ -193,7 +146,6 @@
   }
   if (opts.checkproof == 1 || opts.checkproof == 3) {
     StatTracer *checker = new Checker (this);
->>>>>>> 7699be33
     LOG ("PROOF connecting proof checker");
     proof->connect (checker);
     stat_tracers.push_back (checker);
@@ -203,33 +155,20 @@
 // We want to close a proof trace and stop checking as soon we are done.
 
 void Internal::close_trace () {
-<<<<<<< HEAD
-  for (auto & tracer : file_tracers)
-=======
   for (auto &tracer : file_tracers)
->>>>>>> 7699be33
     tracer->close ();
 }
 
 // We can flush a proof trace file before actually closing it.
 
 void Internal::flush_trace () {
-<<<<<<< HEAD
-  for (auto & tracer : file_tracers)
-=======
   for (auto &tracer : file_tracers)
->>>>>>> 7699be33
     tracer->flush ();
 }
 
 /*------------------------------------------------------------------------*/
 
-<<<<<<< HEAD
-Proof::Proof (Internal *s)
-    : internal (s), lratbuilder (0) {
-=======
 Proof::Proof (Internal *s) : internal (s), lratbuilder (0) {
->>>>>>> 7699be33
   LOG ("PROOF new");
 }
 
@@ -254,12 +193,8 @@
 
 /*------------------------------------------------------------------------*/
 
-<<<<<<< HEAD
-void Proof::add_original_clause (uint64_t id, bool r, const vector<int> &c) {
-=======
 void Proof::add_original_clause (uint64_t id, bool r,
                                  const vector<int> &c) {
->>>>>>> 7699be33
   LOG (c, "PROOF adding original internal clause");
   add_literals (c);
   clause_id = id;
@@ -268,23 +203,15 @@
 }
 
 void Proof::add_external_original_clause (uint64_t id, bool r,
-<<<<<<< HEAD
-                                          const vector<int> &c) {
-=======
                                           const vector<int> &c,
                                           bool restore) {
->>>>>>> 7699be33
   // literals of c are already external
   assert (clause.empty ());
   for (auto const &lit : c)
     clause.push_back (lit);
   clause_id = id;
   redundant = r;
-<<<<<<< HEAD
-  add_original_clause ();
-=======
   add_original_clause (restore);
->>>>>>> 7699be33
 }
 
 void Proof::delete_external_original_clause (uint64_t id, bool r,
@@ -327,8 +254,6 @@
 
 void Proof::add_derived_clause (Clause *c, const vector<uint64_t> &chain) {
   LOG (c, "PROOF adding to proof derived");
-<<<<<<< HEAD
-=======
   assert (clause.empty ());
   assert (proof_chain.empty ());
   add_literals (c);
@@ -356,23 +281,12 @@
 void Proof::add_assumption_clause (uint64_t id, const vector<int> &c,
                                    const vector<uint64_t> &chain) {
   // literals of c are already external
->>>>>>> 7699be33
   assert (clause.empty ());
   assert (proof_chain.empty ());
   for (const auto &lit : c)
     clause.push_back (lit);
   for (const auto &cid : chain)
     proof_chain.push_back (cid);
-<<<<<<< HEAD
-  clause_id = c->id;
-  redundant = c->redundant;
-  add_derived_clause ();
-}
-
-void Proof::add_derived_clause (uint64_t id, bool r, const vector<int> &c,
-                                const vector<uint64_t> &chain) {
-  LOG (internal->clause, "PROOF adding derived clause");
-=======
   clause_id = id;
   add_assumption_clause ();
 }
@@ -387,7 +301,6 @@
 
 void Proof::add_constraint (const vector<int> &c) {
   // literals of c are already external
->>>>>>> 7699be33
   assert (clause.empty ());
   assert (proof_chain.empty ());
   for (const auto &lit : c)
@@ -403,12 +316,7 @@
   for (const auto &cid : chain)
     proof_chain.push_back (cid);
   clause_id = id;
-<<<<<<< HEAD
-  redundant = r;
-  add_derived_clause ();
-=======
   add_assumption_clause ();
->>>>>>> 7699be33
 }
 
 void Proof::delete_clause (Clause *c) {
@@ -583,16 +491,8 @@
 
   if (lratbuilder)
     lratbuilder->add_original_clause (clause_id, clause);
-<<<<<<< HEAD
-  for (auto & tracer : tracers) {
-    tracer->add_original_clause (clause_id, redundant, clause);
-  }
-  for (auto & tracer : file_tracers) {
-    tracer->add_original_clause (clause_id, redundant, clause);
-=======
   for (auto &tracer : tracers) {
     tracer->add_original_clause (clause_id, false, clause, restore);
->>>>>>> 7699be33
   }
   clause.clear ();
   clause_id = 0;
@@ -604,16 +504,8 @@
   assert (clause_id);
   if (lratbuilder) {
     proof_chain = lratbuilder->add_clause_get_proof (clause_id, clause);
-<<<<<<< HEAD
-  }
-  for (auto & tracer : tracers) {
-    tracer->add_derived_clause (clause_id, redundant, clause, proof_chain);
-  }
-  for (auto & tracer : file_tracers) {
-=======
-  }
-  for (auto &tracer : tracers) {
->>>>>>> 7699be33
+  }
+  for (auto &tracer : tracers) {
     tracer->add_derived_clause (clause_id, redundant, clause, proof_chain);
   }
   proof_chain.clear ();
@@ -625,14 +517,7 @@
   LOG (clause, "PROOF deleting external clause");
   if (lratbuilder)
     lratbuilder->delete_clause (clause_id, clause);
-<<<<<<< HEAD
-  for (auto & tracer : tracers) {
-    tracer->delete_clause (clause_id, redundant, clause);
-  }
-  for (auto & tracer : file_tracers) {
-=======
-  for (auto &tracer : tracers) {
->>>>>>> 7699be33
+  for (auto &tracer : tracers) {
     tracer->delete_clause (clause_id, redundant, clause);
   }
   clause.clear ();
@@ -657,14 +542,6 @@
 }
 
 void Proof::finalize_clause () {
-<<<<<<< HEAD
-  for (auto & tracer : tracers) {
-    tracer->finalize_clause (clause_id, clause);
-  }
-  for (auto & tracer : file_tracers) {
-    tracer->finalize_clause (clause_id, clause);
-  }
-=======
   for (auto &tracer : tracers) {
     tracer->finalize_clause (clause_id, clause);
   }
@@ -682,18 +559,10 @@
     tracer->add_assumption_clause (clause_id, clause, proof_chain);
   }
   proof_chain.clear ();
->>>>>>> 7699be33
   clause.clear ();
   clause_id = 0;
 }
 
-<<<<<<< HEAD
-void Proof::finalize_proof (uint64_t id) {
-  for (auto & tracer : tracers) {
-    tracer->finalize_proof (id);
-  }
-  for (auto & tracer : file_tracers) {
-=======
 void Proof::add_assumption () {
   LOG (clause, "PROOF adding assumption");
   assert (clause.size () == 1);
@@ -721,27 +590,17 @@
 void Proof::finalize_proof (uint64_t id) {
   LOG (clause, "PROOF finalizing proof");
   for (auto &tracer : tracers) {
->>>>>>> 7699be33
     tracer->finalize_proof (id);
   }
 }
 
 void Proof::begin_proof (uint64_t id) {
-<<<<<<< HEAD
-  for (auto & tracer : tracers) {
+  LOG (clause, "PROOF begin proof");
+  for (auto &tracer : tracers) {
     tracer->begin_proof (id);
   }
-  for (auto & tracer : file_tracers) {
-=======
-  LOG (clause, "PROOF begin proof");
-  for (auto &tracer : tracers) {
->>>>>>> 7699be33
-    tracer->begin_proof (id);
-  }
-}
-
-<<<<<<< HEAD
-=======
+}
+
 void Proof::conclude_proof (ConclusionType con,
                             const vector<uint64_t> &conclusion) {
   LOG (clause, "PROOF conclude proof");
@@ -749,6 +608,5 @@
     tracer->conclude_proof (con, conclusion);
   }
 }
->>>>>>> 7699be33
 
 } // namespace CaDiCaL