--- conflicted
+++ resolved
@@ -1016,32 +1016,20 @@
 void Solver::flush_proof_trace (bool print) {
   LOG_API_CALL_BEGIN ("flush_proof_trace");
   REQUIRE_VALID_STATE ();
-<<<<<<< HEAD
   REQUIRE (!internal->file_tracers.empty (), "proof is not traced");
   REQUIRE (!internal->file_tracers.back ()->closed (),
            "proof trace already closed");
   internal->flush_trace ();
-=======
-  REQUIRE (internal->tracer, "proof is not traced");
-  REQUIRE (!internal->tracer->closed (), "proof trace already closed");
-  internal->flush_trace (print);
->>>>>>> a4ce1993
   LOG_API_CALL_END ("flush_proof_trace");
 }
 
 void Solver::close_proof_trace (bool print_statistics_unless_quiet) {
   LOG_API_CALL_BEGIN ("close_proof_trace");
   REQUIRE_VALID_STATE ();
-<<<<<<< HEAD
   REQUIRE (!internal->file_tracers.empty (), "proof is not traced");
   REQUIRE (!internal->file_tracers.back ()->closed (),
            "proof trace already closed");
   internal->close_trace ();
-=======
-  REQUIRE (internal->tracer, "proof is not traced");
-  REQUIRE (!internal->tracer->closed (), "proof trace already closed");
-  internal->close_trace (print_statistics_unless_quiet);
->>>>>>> a4ce1993
   LOG_API_CALL_END ("close_proof_trace");
 }
 
