--- conflicted
+++ resolved
@@ -947,10 +947,6 @@
       state () == CONFIGURING,
       "can only start proof tracing to '%s' right after initialization",
       name);
-<<<<<<< HEAD
-  REQUIRE (internal->file_tracers.empty (), "already tracing proof");
-=======
->>>>>>> 7699be33
   File *internal_file = File::write (internal, external_file, name);
   assert (internal_file);
   internal->trace (internal_file);
@@ -965,10 +961,6 @@
       state () == CONFIGURING,
       "can only start proof tracing to '%s' right after initialization",
       path);
-<<<<<<< HEAD
-  REQUIRE (internal->file_tracers.empty (), "already tracing proof");
-=======
->>>>>>> 7699be33
   File *internal_file = File::write (internal, path);
   bool res = (internal_file != 0);
   internal->trace (internal_file);
@@ -980,12 +972,8 @@
   LOG_API_CALL_BEGIN ("flush_proof_trace");
   REQUIRE_VALID_STATE ();
   REQUIRE (!internal->file_tracers.empty (), "proof is not traced");
-<<<<<<< HEAD
-  REQUIRE (!internal->file_tracers.back ()->closed (), "proof trace already closed");
-=======
   REQUIRE (!internal->file_tracers.back ()->closed (),
            "proof trace already closed");
->>>>>>> 7699be33
   internal->flush_trace ();
   LOG_API_CALL_END ("flush_proof_trace");
 }
@@ -994,12 +982,8 @@
   LOG_API_CALL_BEGIN ("close_proof_trace");
   REQUIRE_VALID_STATE ();
   REQUIRE (!internal->file_tracers.empty (), "proof is not traced");
-<<<<<<< HEAD
-  REQUIRE (!internal->file_tracers.back ()->closed (), "proof trace already closed");
-=======
   REQUIRE (!internal->file_tracers.back ()->closed (),
            "proof trace already closed");
->>>>>>> 7699be33
   internal->close_trace ();
   LOG_API_CALL_END ("close_proof_trace");
 }
