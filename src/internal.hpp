#ifndef _internal_hpp_INCLUDED
#define _internal_hpp_INCLUDED

/*------------------------------------------------------------------------*/

// Wrapped build specific headers which should go first.

#include "inttypes.hpp"

/*------------------------------------------------------------------------*/

// Common 'C' headers.

#include <cassert>
#include <cctype>
#include <climits>
#include <cmath>
#include <csignal>
#include <cstdio>
#include <cstdlib>
#include <cstring>

// Less common 'C' header.

extern "C" {
#include <unistd.h>
}

/*------------------------------------------------------------------------*/

// Common 'C++' headers.

#include <algorithm>
#include <queue>
#include <string>
#include <unordered_set>
#include <vector>

/*------------------------------------------------------------------------*/

// All internal headers are included here.  This gives a nice overview on
// what is needed altogether. The 'Internal' class needs almost all the
// headers anyhow (since the idea is to avoid pointer references as much as
// possible).  Most implementation files need to see the definition of the
// 'Internal' too.  Thus there is no real advantage in trying to reduce the
// number of header files included here.  The other benefit of having all
// header files here is that '.cpp' files then only need to include this.

#include "arena.hpp"
#include "averages.hpp"
#include "bins.hpp"
#include "block.hpp"
#include "cadical.hpp"
#include "checker.hpp"
#include "clause.hpp"
#include "config.hpp"
#include "contract.hpp"
#include "cover.hpp"
#include "decompose.hpp"
#include "drattracer.hpp"
#include "elim.hpp"
#include "ema.hpp"
#include "external.hpp"
#include "file.hpp"
#include "filetracer.hpp"
#include "flags.hpp"
#include "format.hpp"
#include "frattracer.hpp"
#include "heap.hpp"
#include "instantiate.hpp"
#include "internal.hpp"
#include "level.hpp"
#include "limit.hpp"
#include "logging.hpp"
#include "lratbuilder.hpp"
#include "lratchecker.hpp"
#include "lrattracer.hpp"
#include "message.hpp"
#include "occs.hpp"
#include "options.hpp"
#include "parse.hpp"
#include "phases.hpp"
#include "profile.hpp"
#include "proof.hpp"
#include "queue.hpp"
#include "radix.hpp"
#include "random.hpp"
#include "range.hpp"
#include "reap.hpp"
#include "reluctant.hpp"
#include "resources.hpp"
#include "score.hpp"
#include "stats.hpp"
#include "stattracer.hpp"
#include "terminal.hpp"
#include "tracer.hpp"
#include "util.hpp"
#include "var.hpp"
#include "veripbtracer.hpp"
#include "version.hpp"
#include "veripbtracer.hpp"
#include "vivify.hpp"
#include "watch.hpp"

/*------------------------------------------------------------------------*/

namespace CaDiCaL {

using namespace std;

struct Coveror;
struct External;
struct Walker;
class Tracer;
class FileTracer;
class StatTracer;

struct CubesWithStatus {
  int status = 0;
  std::vector<std::vector<int>> cubes;
};

/*------------------------------------------------------------------------*/

struct Internal {

  /*----------------------------------------------------------------------*/

  // The actual internal state of the solver is set and maintained in this
  // section.  This is currently only used for debugging and testing.

  enum Mode {
    BLOCK = (1 << 0),
    CONDITION = (1 << 1),
    COVER = (1 << 2),
    DECOMP = (1 << 3),
    DEDUP = (1 << 4),
    ELIM = (1 << 5),
    LUCKY = (1 << 6),
    PROBE = (1 << 7),
    SEARCH = (1 << 8),
    SIMPLIFY = (1 << 9),
    SUBSUME = (1 << 10),
    TERNARY = (1 << 11),
    TRANSRED = (1 << 12),
    VIVIFY = (1 << 13),
    WALK = (1 << 14),
  };

  bool in_mode (Mode m) const { return (mode & m) != 0; }
  void set_mode (Mode m) {
    assert (!(mode & m));
    mode |= m;
  }
  void reset_mode (Mode m) {
    assert (mode & m);
    mode &= ~m;
  }
  void require_mode (Mode m) const { assert (mode & m), (void) m; }

  /*----------------------------------------------------------------------*/

  int mode;                    // current internal state
  bool unsat;                  // empty clause found or learned
  bool iterating;              // report learned unit ('i' line)
  bool localsearching;         // true during local search
  bool lookingahead;           // true during look ahead
  bool preprocessing;          // true during preprocessing
  bool protected_reasons;      // referenced reasons are protected
  bool force_saved_phase;      // force saved phase in decision
  bool searching_lucky_phases; // during 'lucky_phases'
  bool stable;                 // true during stabilization phase
  bool reported;               // reported in this solving call
  bool external_prop;         // true if an external propagator is connected
  bool did_external_prop;     // true if ext. propagation happened
  bool external_prop_is_lazy; // true if the external propagator is lazy
  char rephased;              // last type of resetting phases
  Reluctant reluctant;        // restart counter in stable mode
  size_t vsize;               // actually allocated variable data size
  int max_var;                // internal maximum variable index
  uint64_t clause_id;         // last used id for clauses
  uint64_t original_id;       // ids for original clauses to produce lrat
  uint64_t reserved_ids;      // number of reserved ids for original clauses
  uint64_t conflict_id;       // store conflict id for finalize (frat)
  bool concluded;             // keeps track of conclude
  vector<uint64_t> conclusion;   // store ids of conclusion clauses
  vector<uint64_t> unit_clauses; // keep track of unit_clauses (lrat/frat)
  vector<uint64_t> lrat_chain;   // create lrat in solver: option lratdirect
  vector<uint64_t> mini_chain;   // used to create lrat in minimize
  vector<uint64_t> minimize_chain; // used to create lrat in minimize
  vector<uint64_t> unit_chain;     // used to avoid duplicate units
  vector<Clause *> inst_chain;     // for lrat in instantiate
  vector<vector<vector<uint64_t>>>
      probehbr_chains;          // only used if opts.probehbr=false
  bool lrat;                    // generate lrat internally
  int level;                    // decision level ('control.size () - 1')
  Phases phases;                // saved, target and best phases
  signed char *vals;            // assignment [-max_var,max_var]
  vector<signed char> marks;    // signed marks [1,max_var]
  vector<unsigned> frozentab;   // frozen counters [1,max_var]
  vector<int> i2e;              // maps internal 'idx' to external 'lit'
  vector<unsigned> relevanttab; // Reference counts for observed variables.
  Queue queue;                  // variable move to front decision queue
  Links links;                  // table of links for decision queue
  double score_inc;             // current score increment
  ScoreSchedule scores;         // score based decision priority queue
  vector<double> stab;          // table of variable scores [1,max_var]
  vector<Var> vtab;             // variable table [1,max_var]
  vector<int> parents;          // parent literals during probing
  vector<Flags> ftab;           // variable and literal flags
  vector<int64_t> btab;         // enqueue time stamps for queue
  vector<int64_t> gtab;         // time stamp table to recompute glue
  vector<Occs> otab;            // table of occurrences for all literals
  vector<int> ptab;             // table for caching probing attempts
  vector<int64_t> ntab;         // number of one-sided occurrences table
  vector<Bins> big;             // binary implication graph
  vector<Watches> wtab;         // table of watches for all literals
  Clause *conflict;             // set in 'propagation', reset in 'analyze'
  vector<Clause *> conflicts;   // set in propagate for opts.reimply
  Clause *ignore;               // ignored during 'vivify_propagate'
  Clause *external_reason;      // used as reason at external propagations
  Clause *newest_clause;        // used in external_propagate
  bool force_no_backtrack;      // for new clauses with external propagator
  bool from_propagator;         // differentiate new clauses...
  int tainted_literal;          // used for ILB
  vector<Clause *> fix_later;   // for reimply + external propagator
  vector<int> notify_trail;     // for reimply + external propagator
  size_t notified;           // next trail position to notify external prop
  Clause *probe_reason;      // set during probing
  size_t propagated;         // next trail position to propagate
  size_t propagated2;        // next binary trail position to propagate
  size_t propergated;        // propagated without blocking literals
  size_t best_assigned;      // best maximum assigned ever
  size_t target_assigned;    // maximum assigned without conflict
  size_t no_conflict_until;  // largest trail prefix without conflict
  vector<int> trail;         // currently assigned literals
  vector<int> clause;        // simplified in parsing & learning
  vector<int> assumptions;   // assumed literals
  vector<int> constraint;    // literals of the constraint
  bool unsat_constraint;     // constraint used for unsatisfiability?
  bool marked_failed;        // are the failed assumptions marked?
  vector<int> original;      // original added literals
  vector<int> levels;        // decision levels in learned clause
  vector<int> analyzed;      // analyzed literals in 'analyze'
  vector<int> unit_analyzed; // to avoid duplicate units in lrat_chain
  vector<int> decomposed;    // literals skipped in 'decompose'
  vector<int> minimized;     // removable or poison in 'minimize'
  vector<int> shrinkable;    // removable or poison in 'shrink'
  Reap reap;                 // radix heap for shrink

  int multitrail_dirty;
  vector<size_t> multitrail;  // "propagated" for each level
  vector<vector<int>> trails; // all assignments on all levels
  size_t num_assigned;        // check for satisfied

  vector<int> probes;       // remaining scheduled probes
  vector<Level> control;    // 'level + 1 == control.size ()'
  vector<Clause *> clauses; // ordered collection of all clauses
  Averages averages;        // glue, size, jump moving averages
  Limit lim;                // limits for various phases
  Last last;                // statistics at last occurrence
  Inc inc;                  // increments on limits

  Proof *proof;             // abstraction layer between solver and tracers
  LratBuilder *lratbuilder; // special proof tracer
<<<<<<< HEAD
  vector<Tracer*> tracers;   // proof tracing objects (ie interpolant calulator)
  vector<FileTracer*> file_tracers; // file proof tracers (ie DRAT, LRAT...)
  vector<StatTracer*> stat_tracers; // checkers

  /* depricated
  Checker *checker;         // online proof checker observing proof
  Tracer *tracer;           // proof to file tracer observing proof
  LratChecker *lratchecker; // online lrat checker observing proof
  LratBuilder *lratbuilder; // lrat proof chain builder observing proof
  */
  
  Options opts;             // run-time options
  Stats stats;              // statistics
=======
  vector<Tracer *>
      tracers; // proof tracing objects (ie interpolant calulator)
  vector<FileTracer *>
      file_tracers; // file proof tracers (ie DRAT, LRAT...)
  vector<StatTracer *> stat_tracers; // checkers

  Options opts; // run-time options
  Stats stats;  // statistics
>>>>>>> 7699be33
#ifndef QUIET
  Profiles profiles;         // time profiles for various functions
  bool force_phase_messages; // force 'phase (...)' messages
#endif
  Arena arena;          // memory arena for moving garbage collector
  Format error_message; // provide persistent error message
  string prefix;        // verbose messages prefix

  Internal *internal; // proxy to 'this' in macros
  External *external; // proxy to 'external' buddy in 'Solver'

  /*----------------------------------------------------------------------*/

  // Asynchronous termination flag written by 'terminate' and read by
  // 'terminated_asynchronously' (the latter at the end of this header).
  //
  volatile bool termination_forced;

  /*----------------------------------------------------------------------*/

  const Range vars; // Provides safe variable iteration.
  const Sange lits; // Provides safe literal iteration.

  /*----------------------------------------------------------------------*/

  Internal ();
  ~Internal ();

  /*----------------------------------------------------------------------*/

  // Internal delegates and helpers for corresponding functions in
  // 'External' and 'Solver'.  The 'init_vars' function initializes
  // variables up to and including the requested variable index.
  //
  void init_vars (int new_max_var);

  void init_enqueue (int idx);
  void init_queue (int old_max_var, int new_max_var);

  void init_scores (int old_max_var, int new_max_var);

  void add_original_lit (int lit);

  // only able to restore irredundant clause
  void finish_added_clause_with_id (uint64_t lit, bool restore = false);

  // Reserve ids for original clauses to produce lrat
  void reserve_ids (int number);

  // Enlarge tables.
  //
  void enlarge_vals (size_t new_vsize);
  void enlarge (int new_max_var);

  // A variable is 'active' if it is not eliminated nor fixed.
  //
  bool active (int lit) { return flags (lit).active (); }

  int active () const {
    int res = stats.active;
#ifndef NDEBUG
    int tmp = max_var;
    tmp -= stats.unused;
    tmp -= stats.now.fixed;
    tmp -= stats.now.eliminated;
    tmp -= stats.now.substituted;
    tmp -= stats.now.pure;
    assert (tmp >= 0);
    assert (tmp == res);
#endif
    return res;
  }

  void reactivate (int lit); // During 'restore'.

  // Currently remaining active redundant and irredundant clauses.

  int64_t redundant () const { return stats.current.redundant; }

  int64_t irredundant () const { return stats.current.irredundant; }

  double clause_variable_ratio () const {
    return relative (irredundant (), active ());
  }

  // Scale values relative to clause variable ratio.
  //
  double scale (double v) const;

  // Unsigned literals (abs) with checks.
  //
  int vidx (int lit) const {
    int idx;
    assert (lit);
    assert (lit != INT_MIN);
    idx = abs (lit);
    assert (idx <= max_var);
    return idx;
  }

  // Unsigned version with LSB denoting sign.  This is used in indexing
  // arrays by literals.  The idea is to keep the elements in such an array
  // for both the positive and negated version of a literal close together.
  //
  unsigned vlit (int lit) { return (lit < 0) + 2u * (unsigned) vidx (lit); }

  int u2i (unsigned u) {
    assert (u > 1);
    int res = u / 2;
    assert (res <= max_var);
    if (u & 1)
      res = -res;
    return res;
  }

  // Helper functions to access variable and literal data.
  //
  Var &var (int lit) { return vtab[vidx (lit)]; }
  Link &link (int lit) { return links[vidx (lit)]; }
  Flags &flags (int lit) { return ftab[vidx (lit)]; }
  int64_t &bumped (int lit) { return btab[vidx (lit)]; }
  int &propfixed (int lit) { return ptab[vlit (lit)]; }
  double &score (int lit) { return stab[vidx (lit)]; }

  const Flags &flags (int lit) const { return ftab[vidx (lit)]; }

  bool occurring () const { return !otab.empty (); }
  bool watching () const { return !wtab.empty (); }

  Bins &bins (int lit) { return big[vlit (lit)]; }
  Occs &occs (int lit) { return otab[vlit (lit)]; }
  int64_t &noccs (int lit) { return ntab[vlit (lit)]; }
  Watches &watches (int lit) { return wtab[vlit (lit)]; }

  // Variable bumping through exponential VSIDS (EVSIDS) as in MiniSAT.
  //
  bool use_scores () const { return opts.score && stable; }
  void bump_variable_score (int lit);
  void bump_variable_score_inc ();
  void rescale_variable_scores ();

  // Marking variables with a sign (positive or negative).
  //
  signed char marked (int lit) const {
    signed char res = marks[vidx (lit)];
    if (lit < 0)
      res = -res;
    return res;
  }
  void mark (int lit) {
    assert (!marked (lit));
    marks[vidx (lit)] = sign (lit);
    assert (marked (lit) > 0);
    assert (marked (-lit) < 0);
  }
  void unmark (int lit) {
    marks[vidx (lit)] = 0;
    assert (!marked (lit));
  }

  // Use only bits 6 and 7 to store the sign or zero.  The remaining
  // bits can be use as additional flags.
  //
  signed char marked67 (int lit) const {
    signed char res = marks[vidx (lit)] >> 6;
    if (lit < 0)
      res = -res;
    return res;
  }
  void mark67 (int lit) {
    signed char &m = marks[vidx (lit)];
    const signed char mask = 0x3f;
#ifndef NDEBUG
    const signed char bits = m & mask;
#endif
    m = (m & mask) | (sign (lit) << 6);
    assert (marked (lit) > 0);
    assert (marked (-lit) < 0);
    assert ((m & mask) == bits);
    assert (marked67 (lit) > 0);
    assert (marked67 (-lit) < 0);
  }
  void unmark67 (int lit) {
    signed char &m = marks[vidx (lit)];
    const signed char mask = 0x3f;
#ifndef NDEBUG
    const signed bits = m & mask;
#endif
    m &= mask;
    assert ((m & mask) == bits);
  }

  void unmark (vector<int> &lits) {
    for (const auto &lit : lits)
      unmark (lit);
  }

  // The other 6 bits of the 'marks' bytes can be used as additional
  // (unsigned) marking bits.  Currently we only use the least significant
  // bit in 'condition' to mark variables in the conditional part.
  //
  bool getbit (int lit, int bit) const {
    assert (0 <= bit), assert (bit < 6);
    return marks[vidx (lit)] & (1 << bit);
  }
  void setbit (int lit, int bit) {
    assert (0 <= bit), assert (bit < 6);
    assert (!getbit (lit, bit));
    marks[vidx (lit)] |= (1 << bit);
    assert (getbit (lit, bit));
  }
  void unsetbit (int lit, int bit) {
    assert (0 <= bit), assert (bit < 6);
    assert (getbit (lit, bit));
    marks[vidx (lit)] &= ~(1 << bit);
    assert (!getbit (lit, bit));
  }

  // Marking individual literals.
  //
  bool marked2 (int lit) const {
    unsigned res = marks[vidx (lit)];
    assert (res <= 3);
    unsigned bit = bign (lit);
    return (res & bit) != 0;
  }
  void mark2 (int lit) {
    marks[vidx (lit)] |= bign (lit);
    assert (marked2 (lit));
  }

  // Marking and unmarking of all literals in a clause.
  //
  void mark_clause (); // mark 'this->clause'
  void mark (Clause *);
  void mark2 (Clause *);
  void unmark_clause (); // unmark 'this->clause'
  void unmark (Clause *);

  // Watch literal 'lit' in clause with blocking literal 'blit'.
  // Inlined here, since it occurs in the tight inner loop of 'propagate'.
  //
  inline void watch_literal (int lit, int blit, Clause *c) {
    assert (lit != blit);
    Watches &ws = watches (lit);
    ws.push_back (Watch (blit, c));
    LOG (c, "watch %d blit %d in", lit, blit);
  }

  // for debugging...
  // invariant from intel sat (see watch.hpp)
  // assert (val (lit) >= 0 ||
  //        (val (blit) > 0 && var (blit).level <= var (lit).level));
  void test_watch_invariant ();

  // Add two watches to a clause.  This is used initially during allocation
  // of a clause and during connecting back all watches after preprocessing.
  //
  inline void watch_clause (Clause *c) {
    const int l0 = c->literals[0];
    const int l1 = c->literals[1];
    watch_literal (l0, l1, c);
    watch_literal (l1, l0, c);
  }

  inline void unwatch_clause (Clause *c) {
    const int l0 = c->literals[0];
    const int l1 = c->literals[1];
    remove_watch (watches (l0), c);
    remove_watch (watches (l1), c);
  }

  // Update queue to point to last potentially still unassigned variable.
  // All variables after 'queue.unassigned' in bump order are assumed to be
  // assigned.  Then update the 'queue.bumped' field and log it.  This is
  // inlined here since it occurs in several inner loops.
  //
  inline void update_queue_unassigned (int idx) {
    assert (0 < idx);
    assert (idx <= max_var);
    queue.unassigned = idx;
    queue.bumped = btab[idx];
    LOG ("queue unassigned now %d bumped %" PRId64 "", idx, btab[idx]);
  }

  void bump_queue (int idx);

  // Mark (active) variables as eliminated, substituted, pure or fixed,
  // which turns them into inactive variables.
  //
  void mark_eliminated (int);
  void mark_substituted (int);
  void mark_active (int);
  void mark_fixed (int);
  void mark_pure (int);

  // Managing clauses in 'clause.cpp'.  Without explicit 'Clause' argument
  // these functions work on the global temporary 'clause'.
  //
  Clause *new_clause (bool red, int glue = 0);
  void promote_clause (Clause *, int new_glue);
  size_t shrink_clause (Clause *, int new_size);
  void minimize_sort_clause ();
  void shrink_and_minimize_clause ();
  void reset_shrinkable ();
  void mark_shrinkable_as_removable (int, std::vector<int>::size_type);
  int shrink_literal (int, int, unsigned);
  unsigned shrunken_block_uip (int, int,
                               std::vector<int>::reverse_iterator &,
                               std::vector<int>::reverse_iterator &,
                               std::vector<int>::size_type, const int);
  void shrunken_block_no_uip (const std::vector<int>::reverse_iterator &,
                              const std::vector<int>::reverse_iterator &,
                              unsigned &, const int);
  void push_literals_of_block (const std::vector<int>::reverse_iterator &,
                               const std::vector<int>::reverse_iterator &,
                               int, unsigned);
  unsigned shrink_next (int, unsigned &, unsigned &);
  std::vector<int>::reverse_iterator
  minimize_and_shrink_block (std::vector<int>::reverse_iterator &,
                             unsigned int &, unsigned int &, const int);
  unsigned shrink_block (std::vector<int>::reverse_iterator &,
                         std::vector<int>::reverse_iterator &, int,
                         unsigned &, unsigned &, const int, unsigned);
  unsigned shrink_along_reason (int, int, bool, bool &, unsigned);

  void deallocate_clause (Clause *);
  void delete_clause (Clause *);
  void mark_garbage (Clause *);
  void assign_original_unit (uint64_t, int);
  void add_new_original_clause (uint64_t);
  Clause *new_learned_redundant_clause (int glue);
  Clause *new_hyper_binary_resolved_clause (bool red, int glue);
  Clause *new_clause_as (const Clause *orig);
  Clause *new_resolved_irredundant_clause ();

  // Forward reasoning through propagation in 'propagate.cpp'.
  //
  int assignment_level (int lit, Clause *);
  void build_chain_for_units (int lit, Clause *reason, bool forced);
  void build_chain_for_empty ();
  void search_assign (int lit, Clause *);
  void search_assign_driving (int lit, Clause *reason);
  void search_assign_external (int lit);
  void search_assume_decision (int decision);
  void assign_unit (int lit);
  bool propagate ();

  void propergate (); // Repropagate without blocking literals.
  void propergate_reimply ();

  // Undo and restart in 'backtrack.cpp'.
  //
  void unassign (int lit);
  void update_target_and_best ();
  void backtrack (int target_level = 0);

  // Minimized learned clauses in 'minimize.cpp'.
  //
  bool minimize_literal (int lit, int depth = 0);
  void minimize_clause ();
  void calculate_minimize_chain (int lit);

  // Learning from conflicts in 'analyze.cc'.
  //
  void learn_empty_clause ();
  void learn_unit_clause (int lit);
  void learn_external_propagated_unit_clause (int lit);

  void bump_variable (int lit);
  void bump_variables ();
  int recompute_glue (Clause *);
  void bump_clause (Clause *);
  void clear_unit_analyzed_literals ();
  void clear_analyzed_literals ();
  void clear_analyzed_levels ();
  void clear_minimized_literals ();
  bool bump_also_reason_literal (int lit);
  void bump_also_reason_literals (int lit, int limit);
  void bump_also_all_reason_literals ();
  void analyze_literal (int lit, int &open, int &resolvent_size,
                        int &antecedent_size);
  void analyze_reason (int lit, Clause *, int &open, int &resolvent_size,
                       int &antecedent_size);
  Clause *new_driving_clause (const int glue, int &jump);
  int find_conflict_level (int &forced);
  int determine_actual_backtrack_level (int jump);
  void otfs_strengthen_clause (Clause *, int, int,
                               const std::vector<int> &);
  void otfs_subsume_clause (Clause *subsuming, Clause *subsumed);
  int otfs_find_backtrack_level (int &forced);
  Clause *on_the_fly_strengthen (Clause *conflict, int lit);
  void analyze ();
  void iterate (); // report learned unit clause

  // Learning from external propagator in 'external_propagate.cpp'
  //
  void elevate_lit_external (int, Clause *);
  void elevate_original_unit (uint64_t, int);
  bool external_propagate ();
  bool external_check_solution ();
<<<<<<< HEAD
  Clause *add_external_clause (bool as_redundant, int propagated_lit = 0);
  Clause *learn_external_reason_clause (int lit, int falsified_elit = 0);
=======
  void add_external_clause (int propagated_lit = 0,
                            bool no_backtrack = false);
  Clause *learn_external_reason_clause (int lit, int falsified_elit = 0,
                                        bool no_backtrack = false);
>>>>>>> 7699be33
  Clause *wrapped_learn_external_reason_clause (int lit);
  void explain_external_propagations ();
  void explain_reason (int lit, Clause *, int &open);
  void move_literal_to_watch (bool other_watch);
  void handle_external_clause (Clause *);
  void notify_assignments ();
  void notify_decision ();
  void notify_backtrack (size_t new_level);
  int ask_decision ();
  void add_observed_var (int ilit);
  void remove_observed_var (int ilit);
  bool observed (int ilit) const;
  bool is_decision (int ilit);
  void check_watched_literal_invariants ();
  void set_tainted_literal ();
  void connect_propagator ();

  // Use last learned clause to subsume some more.
  //
  void eagerly_subsume_recently_learned_clauses (Clause *);

  // Restarting policy in 'restart.cc'.
  //
  bool stabilizing ();
  bool restarting ();
  int reuse_trail ();
  void restart ();

  // Functions to set and reset certain 'phases'.
  //
  void clear_phases (vector<signed char> &); // reset argument to zero
  void copy_phases (vector<signed char> &);  // copy 'saved' to argument

  // Resetting the saved phased in 'rephase.cpp'.
  //
  bool rephasing ();
  char rephase_best ();
  char rephase_flipping ();
  char rephase_inverted ();
  char rephase_original ();
  char rephase_random ();
  char rephase_walk ();
  void shuffle_scores ();
  void shuffle_queue ();
  void rephase ();

  // Lucky feasible case checking.
  //
  int unlucky (int res);
  int trivially_false_satisfiable ();
  int trivially_true_satisfiable ();
  int forward_false_satisfiable ();
  int forward_true_satisfiable ();
  int backward_false_satisfiable ();
  int backward_true_satisfiable ();
  int positive_horn_satisfiable ();
  int negative_horn_satisfiable ();

  // Asynchronous terminating check.
  //
  bool terminated_asynchronously (int factor = 1);

  bool search_limits_hit ();

  void terminate () {
    LOG ("forcing asynchronous termination");
    termination_forced = true;
  }

  // Reducing means determining useless clauses with 'reduce' in
  // 'reduce.cpp' as well as root level satisfied clause and then removing
  // those which are not used as reason anymore with garbage collection.
  //
  bool flushing ();
  bool reducing ();
  void protect_reasons ();
  void mark_clauses_to_be_flushed ();
  void mark_useless_redundant_clauses_as_garbage ();
  bool propagate_out_of_order_units ();
  void unprotect_reasons ();
  void reduce ();

  // Garbage collection in 'collect.cpp' called from 'reduce' and during
  // inprocessing and preprocessing.
  //
  int clause_contains_fixed_literal (Clause *);
  void remove_falsified_literals (Clause *);
  void mark_satisfied_clauses_as_garbage ();
  void copy_clause (Clause *);
  void flush_watches (int lit, Watches &);
  size_t flush_occs (int lit);
  void flush_all_occs_and_watches ();
  void update_reason_references ();
  void copy_non_garbage_clauses ();
  void delete_garbage_clauses ();
  void check_clause_stats ();
  void check_var_stats ();
  bool arenaing ();
  void garbage_collection ();

  // Set-up occurrence list counters and containers.
  //
  void init_occs ();
  void init_bins ();
  void init_noccs ();
  void reset_occs ();
  void reset_bins ();
  void reset_noccs ();

  // Operators on watches.
  //
  void init_watches ();
  void connect_watches (bool irredundant_only = false);
  void sort_watches ();
  void clear_watches ();
  void reset_watches ();

  // Regular forward subsumption checking in 'subsume.cpp'.
  //
  bool subsuming ();
  void strengthen_clause (Clause *, int);
  void subsume_clause (Clause *subsuming, Clause *subsumed);
  int subsume_check (Clause *subsuming, Clause *subsumed);
  int try_to_subsume_clause (Clause *, vector<Clause *> &shrunken);
  void reset_subsume_bits ();
  bool subsume_round ();
  void subsume (bool update_limits = true);

  // Covered clause elimination of large clauses.
  //
  void covered_literal_addition (int lit, Coveror &);
  void asymmetric_literal_addition (int lit, Coveror &);
  void cover_push_extension (int lit, Coveror &);
  bool cover_propagate_asymmetric (int lit, Clause *ignore, Coveror &);
  bool cover_propagate_covered (int lit, Coveror &);
  bool cover_clause (Clause *c, Coveror &);
  int64_t cover_round ();
  bool cover ();

  // Strengthening through vivification in 'vivify.cpp'.
  //
  void flush_vivification_schedule (Vivifier &);
  bool consider_to_vivify_clause (Clause *candidate, bool redundant_mode);
  void vivify_analyze_redundant (Vivifier &, Clause *start, bool &);
  void vivify_build_lrat (int, Clause *);
  void vivify_chain_for_units (int lit, Clause *reason);
  bool vivify_all_decisions (Clause *candidate, int subsume);
  void vivify_post_process_analysis (Clause *candidate, int subsume);
  void vivify_strengthen (Clause *candidate);
  void vivify_assign (int lit, Clause *);
  void vivify_assume (int lit);
  bool vivify_propagate ();
  void vivify_clause (Vivifier &, Clause *candidate);
  void vivify_round (bool redundant_mode, int64_t delta);
  void vivify ();

  // Compacting (shrinking internal variable tables) in 'compact.cpp'
  //
  bool compacting ();
  void compact ();

  // Transitive reduction of binary implication graph in 'transred.cpp'
  //
  void transred ();

  // We monitor the maximum size and glue of clauses during 'reduce' and
  // thus can predict if a redundant extended clause is likely to be kept in
  // the next 'reduce' phase.  These clauses are target of subsumption and
  // vivification checks, in addition to irredundant clauses.  Their
  // variables are also marked as being 'added'.
  //
  bool likely_to_be_kept_clause (Clause *c) {
    if (!c->redundant)
      return true;
    if (c->keep)
      return true;
    if (c->glue > lim.keptglue)
      return false;
    if (c->size > lim.keptsize)
      return false;
    return true;
  }

  // We mark variables in added or shrunken clauses as 'subsume' candidates
  // if the clause is likely to be kept in the next 'reduce' phase (see last
  // function above).  This gives a persistent (across consecutive
  // interleaved search and inprocessing phases) set of variables which have
  // to be reconsidered in subsumption checks, i.e., only clauses with
  // 'subsume' marked variables are checked to be forward subsumed.
  // A similar technique is used to reduce the effort in hyper ternary
  // resolution to focus on variables in new ternary clauses.
  //
  void mark_subsume (int lit) {
    Flags &f = flags (lit);
    if (f.subsume)
      return;
    LOG ("marking %d as subsuming literal candidate", abs (lit));
    stats.mark.subsume++;
    f.subsume = true;
  }
  void mark_ternary (int lit) {
    Flags &f = flags (lit);
    if (f.ternary)
      return;
    LOG ("marking %d as ternary resolution literal candidate", abs (lit));
    stats.mark.ternary++;
    f.ternary = true;
  }
  void mark_added (int lit, int size, bool redundant);
  void mark_added (Clause *);

  bool marked_subsume (int lit) const { return flags (lit).subsume; }

  // If irredundant clauses are removed or literals in clauses are removed,
  // then variables in such clauses should be reconsidered to be eliminated
  // through bounded variable elimination.  In contrast to 'subsume' the
  // 'elim' flag is restricted to 'irredundant' clauses only. For blocked
  // clause elimination it is better to have a more precise signed version,
  // which allows to independently mark positive and negative literals.
  //
  void mark_elim (int lit) {
    Flags &f = flags (lit);
    if (f.elim)
      return;
    LOG ("marking %d as elimination literal candidate", lit);
    stats.mark.elim++;
    f.elim = true;
  }
  void mark_block (int lit) {
    Flags &f = flags (lit);
    const unsigned bit = bign (lit);
    if (f.block & bit)
      return;
    LOG ("marking %d as blocking literal candidate", lit);
    stats.mark.block++;
    f.block |= bit;
  }
  void mark_removed (int lit) {
    mark_elim (lit);
    mark_block (-lit);
  }
  void mark_removed (Clause *, int except = 0);

  // The following two functions are only used for testing & debugging.

  bool marked_block (int lit) const {
    const Flags &f = flags (lit);
    const unsigned bit = bign (lit);
    return (f.block & bit) != 0;
  }
  void unmark_block (int lit) {
    Flags &f = flags (lit);
    const unsigned bit = bign (lit);
    f.block &= ~bit;
  }

  // During scheduling literals for blocked clause elimination we skip those
  // literals which occur negated in a too large clause.
  //
  void mark_skip (int lit) {
    Flags &f = flags (lit);
    const unsigned bit = bign (lit);
    if (f.skip & bit)
      return;
    LOG ("marking %d to be skipped as blocking literal", lit);
    f.skip |= bit;
  }
  bool marked_skip (int lit) {
    const Flags &f = flags (lit);
    const unsigned bit = bign (lit);
    return (f.skip & bit) != 0;
  }

  // During decompose ignore literals where we already built lrat chains
  //
  void mark_decomposed (int lit) {
    Flags &f = flags (lit);
    const unsigned bit = bign (lit);
    assert ((f.decompose & bit) == 0);
    LOG ("marking lrat chain of %d to be skipped", lit);
    decomposed.push_back (lit);
    f.decompose |= bit;
  }
  void unmark_decompose (int lit) {
    Flags &f = flags (lit);
    const unsigned bit = bign (lit);
    f.decompose &= ~bit;
  }
  bool marked_decompose (int lit) {
    const Flags &f = flags (lit);
    const unsigned bit = bign (lit);
    return (f.decompose & bit) != 0;
  }
  void clear_decomposed_literals ();

  // Blocked Clause elimination in 'block.cpp'.
  //
  bool is_blocked_clause (Clause *c, int pivot);
  void block_schedule (Blocker &);
  size_t block_candidates (Blocker &, int lit);
  Clause *block_impossible (Blocker &, int lit);
  void block_literal_with_at_least_two_negative_occs (Blocker &, int lit);
  void block_literal_with_one_negative_occ (Blocker &, int lit);
  void block_pure_literal (Blocker &, int lit);
  void block_reschedule_clause (Blocker &, int lit, Clause *);
  void block_reschedule (Blocker &, int lit);
  void block_literal (Blocker &, int lit);
  bool block ();

  // Find gates in 'gates.cpp' for bounded variable substitution.
  //
  int second_literal_in_binary_clause_lrat (Clause *, int first);
  int second_literal_in_binary_clause (Eliminator &, Clause *, int first);
  void mark_binary_literals (Eliminator &, int pivot);
  void find_and_gate (Eliminator &, int pivot);
  void find_equivalence (Eliminator &, int pivot);

  bool get_ternary_clause (Clause *, int &, int &, int &);
  bool match_ternary_clause (Clause *, int, int, int);
  Clause *find_ternary_clause (int, int, int);

  bool get_clause (Clause *, vector<int> &);
  bool is_clause (Clause *, const vector<int> &);
  Clause *find_clause (const vector<int> &);
  void find_xor_gate (Eliminator &, int pivot);

  void find_if_then_else (Eliminator &, int pivot);

  Clause *find_binary_clause (int, int);
  void find_gate_clauses (Eliminator &, int pivot);
  void unmark_gate_clauses (Eliminator &);

  // Bounded variable elimination in 'elim.cpp'.
  //
  bool eliminating ();
  double compute_elim_score (unsigned lit);
  void mark_redundant_clauses_with_eliminated_variables_as_garbage ();
  void unmark_binary_literals (Eliminator &);
  bool resolve_clauses (Eliminator &, Clause *, int pivot, Clause *, bool);
  void mark_eliminated_clauses_as_garbage (Eliminator &, int pivot);
  bool elim_resolvents_are_bounded (Eliminator &, int pivot);
  void elim_update_removed_lit (Eliminator &, int lit);
  void elim_update_removed_clause (Eliminator &, Clause *, int except = 0);
  void elim_update_added_clause (Eliminator &, Clause *);
  void elim_add_resolvents (Eliminator &, int pivot);
  void elim_backward_clause (Eliminator &, Clause *);
  void elim_backward_clauses (Eliminator &);
  void elim_propagate (Eliminator &, int unit);
  void elim_on_the_fly_self_subsumption (Eliminator &, Clause *, int);
  void try_to_eliminate_variable (Eliminator &, int pivot);
  void increase_elimination_bound ();
  int elim_round (bool &completed);
  void elim (bool update_limits = true);

  // instantiate
  //
  void inst_assign (int lit);
  bool inst_propagate ();
  void collect_instantiation_candidates (Instantiator &);
  bool instantiate_candidate (int lit, Clause *);
  void instantiate (Instantiator &);

  // multilevel trail in trail.cpp
  // TODO: inline some of these in propagate.cpp
  //
  void new_trail_level (int lit);
  void clear_trails (int level);
  void multi_backtrack (int new_level);
  int trail_size (int l);
  int trails_sizes (int l);
  void trail_push (int lit, int l);
  int next_propagation_level (int last);
  vector<int> *next_trail (int l);
  int next_propagated (int l);
  Clause *propagation_conflict (int l, Clause *c);
  int conflicting_level (Clause *c);
  void elevate_lit (int lit, Clause *reason);
  int elevating_level (int lit, Clause *reason);
  void set_propagated (int l, int prop);
  bool propagate_conflicts ();
  bool propagate_multitrail ();
  bool propagate_clean ();

  // Hyper ternary resolution.
  //
  bool ternary_find_binary_clause (int, int);
  bool ternary_find_ternary_clause (int, int, int);
  Clause *new_hyper_ternary_resolved_clause (bool red);
  bool hyper_ternary_resolve (Clause *, int, Clause *);
  void ternary_lit (int pivot, int64_t &steps, int64_t &htrs);
  void ternary_idx (int idx, int64_t &steps, int64_t &htrs);
  bool ternary_round (int64_t &steps, int64_t &htrs);
  bool ternary ();

  // Probing in 'probe.cpp'.
  //
  bool probing ();
  void failed_literal (int lit);
  void probe_lrat_for_units (int lit);
  void probe_assign_unit (int lit);
  void probe_assign_decision (int lit);
  void probe_assign (int lit, int parent);
  void mark_duplicated_binary_clauses_as_garbage ();
  int get_parent_reason_literal (int lit);
  void set_parent_reason_literal (int lit, int reason);
  void clean_probehbr_lrat ();
  void init_probehbr_lrat ();
  void get_probehbr_lrat (int lit, int uip);
  void set_probehbr_lrat (int lit, int uip);
  void probe_post_dominator_lrat (vector<Clause *> &, int, int);
  void probe_dominator_lrat (int dom, Clause *reason);
  int probe_dominator (int a, int b);
  int hyper_binary_resolve (Clause *);
  void probe_propagate2 ();
  bool probe_propagate ();
  bool is_binary_clause (Clause *c, int &, int &);
  void generate_probes ();
  void flush_probes ();
  int next_probe ();
  bool probe_round ();
  void probe (bool update_limits = true);

  // ProbSAT/WalkSAT implementation called initially or from 'rephase'.
  //
  void walk_save_minimum (Walker &);
  Clause *walk_pick_clause (Walker &);
  unsigned walk_break_value (int lit);
  int walk_pick_lit (Walker &, Clause *);
  void walk_flip_lit (Walker &, int lit);
  int walk_round (int64_t limit, bool prev);
  void walk ();

  // Detect strongly connected components in the binary implication graph
  // (BIG) and equivalent literal substitution (ELS) in 'decompose.cpp'.
  //
  void decompose_conflicting_scc_lrat (DFS *dfs, vector<int> &);
  void build_lrat_for_clause (const vector<vector<Clause *>> &dfs_chains,
                              bool invert = false);
  vector<Clause *> decompose_analyze_binary_clauses (DFS *dfs, int from);
  void decompose_analyze_binary_chain (DFS *dfs, int);
  bool decompose_round ();
  void decompose ();

  void reset_limits (); // Reset after 'solve' call.

  // Try flipping a literal while not falsifying a model.

  bool flip (int lit);
  bool flippable (int lit);

  // Assumption handling.
  //
  void assume_analyze_literal (int lit);
  void assume_analyze_reason (int lit, Clause *reason);
  void assume (int);                  // New assumption literal.
  bool failed (int lit);              // Literal failed assumption?
  void reset_assumptions ();          // Reset after 'solve' call.
  void sort_and_reuse_assumptions (); // reorder the assumptions in order to
                                      // reuse parts of the trail
  void failing ();                    // Prepare failed assumptions.

  bool assumed (int lit) { // Marked as assumption.
    Flags &f = flags (lit);
    const unsigned bit = bign (lit);
    return (f.assumed & bit) != 0;
  }

  // Add temporary clause as constraint.
  //
  void constrain (int); // Add literal to constraint.
  bool
  failed_constraint ();     // Was constraint used to proof unsatisfiablity?
  void reset_constraint (); // Reset after 'solve' call.

  // Forcing decision variables to a certain phase.
  //
  void phase (int lit);
  void unphase (int lit);

  // Globally blocked clause elimination.
  //
  bool is_autarky_literal (int lit) const;
  bool is_conditional_literal (int lit) const;
  void mark_as_conditional_literal (int lit);
  void unmark_as_conditional_literal (int lit);
  //
  bool is_in_candidate_clause (int lit) const;
  void mark_in_candidate_clause (int lit);
  void unmark_in_candidate_clause (int lit);
  //
  void condition_assign (int lit);
  void condition_unassign (int lit);
  //
  bool conditioning ();
  long condition_round (long unassigned_literal_propagation_limit);
  void condition (bool update_limits = true);

  // Part on picking the next decision in 'decide.cpp'.
  //
  bool satisfied ();
  int next_decision_variable_on_queue ();
  int next_decision_variable_with_best_score ();
  int next_decision_variable ();
  int decide_phase (int idx, bool target);
  int likely_phase (int idx);
  bool better_decision (int lit, int other);
  int decide (); // 0=decision, 20=failed

  // Internal functions to enable explicit search limits.
  //
  void limit_terminate (int);
  void limit_decisions (int);     // Force decision limit.
  void limit_conflicts (int);     // Force conflict limit.
  void limit_preprocessing (int); // Enable 'n' preprocessing rounds.
  void limit_local_search (int);  // Enable 'n' local search rounds.

  // External versions can access limits by 'name'.
  //
  static bool is_valid_limit (const char *name);
  bool limit (const char *name, int); // 'true' if 'name' valid

  // Set all the CDCL search limits and increments for scheduling
  // inprocessing, restarts, clause database reductions, etc.
  //
  void init_report_limits ();
  void init_preprocessing_limits ();
  void init_search_limits ();

  // The computed averages are local to the 'stable' and 'unstable' phase.
  // Their main use is to be reported in 'report', except for the 'glue'
  // averages, which are used to schedule (prohibit actually) restarts
  // during 'unstable' phases ('stable' phases use reluctant doubling).
  //
  void init_averages ();
  void swap_averages ();

  int try_to_satisfy_formula_by_saved_phases ();
  void produce_failed_assumptions ();

  // Main solve & search functions in 'internal.cpp'.
  //
  // We have three pre-solving techniques.  These consist of preprocessing,
  // local search and searching for lucky phases, which in full solving
  // mode except for the last are usually optional and then followed by
  // the main CDCL search loop with inprocessing.  If only preprocessing
  // is requested from 'External::simplifiy' only preprocessing is called
  // though. This is all orchestrated by the 'solve' function.
  //
  int already_solved ();
  int restore_clauses ();
  bool preprocess_round (int round);
  int preprocess ();
  int local_search_round (int round);
  int local_search ();
  int lucky_phases ();
  int cdcl_loop_with_inprocessing ();
  void reset_solving ();
  int solve (bool preprocess_only = false);
  void finalize ();

  //
  int lookahead ();
  CubesWithStatus generate_cubes (int, int);
  int most_occurring_literal ();
  int lookahead_probing ();
  int lookahead_next_probe ();
  void lookahead_flush_probes ();
  void lookahead_generate_probes ();
  std::vector<int> lookahead_populate_locc ();
  int lookahead_locc (const std::vector<int> &);

  bool terminating_asked ();

#ifndef QUIET
  // Built in profiling in 'profile.cpp' (see also 'profile.hpp').
  //
  void start_profiling (Profile &p, double);
  void stop_profiling (Profile &p, double);

  double update_profiles (); // Returns 'time ()'.
  void print_profile ();
#endif

  // Get the value of an internal literal: -1=false, 0=unassigned, 1=true.
  // We use a redundant table for both negative and positive literals.  This
  // allows a branch-less check for the value of literal and is considered
  // substantially faster than negating the result if the argument is
  // negative.  We also avoid taking the absolute value.
  //
  signed char val (int lit) const {
    assert (-max_var <= lit);
    assert (lit);
    assert (lit <= max_var);
    return vals[lit];
  }

  // As 'val' but restricted to the root-level value of a literal.
  // It is not that time critical and also needs to check the decision level
  // of the variable anyhow.
  //
  int fixed (int lit) {
    assert (-max_var <= lit);
    assert (lit);
    assert (lit <= max_var);
    const int idx = vidx (lit);
    int res = vals[idx];
    if (res && vtab[idx].level)
      res = 0;
    if (lit < 0)
      res = -res;
    return res;
  }

  // Map back an internal literal to an external.
  //
  int externalize (int lit) {
    assert (lit != INT_MIN);
    const int idx = abs (lit);
    assert (idx);
    assert (idx <= max_var);
    int res = i2e[idx];
    if (lit < 0)
      res = -res;
    return res;
  }

  // Explicit freezing and melting of variables.
  //
  void freeze (int lit) {
    int idx = vidx (lit);
    unsigned &ref = frozentab[idx];
    if (ref < UINT_MAX) {
      ref++;
      LOG ("variable %d frozen %u times", idx, ref);
    } else
      LOG ("variable %d remains frozen forever", idx);
  }
  void melt (int lit) {
    int idx = vidx (lit);
    unsigned &ref = frozentab[idx];
    if (ref < UINT_MAX) {
      if (!--ref) {
        if (relevanttab[idx]) {
          LOG ("variable %d is observed, can not be completely molten",
               idx);
          ref++;
        } else
          LOG ("variable %d completely molten", idx);
      } else
        LOG ("variable %d melted once but remains frozen %u times", lit,
             ref);
    } else
      LOG ("variable %d remains frozen forever", idx);
  }
  bool frozen (int lit) { return frozentab[vidx (lit)] > 0; }

  // Parsing functions in 'parse.cpp'.
  //
  const char *parse_dimacs (FILE *);
  const char *parse_dimacs (const char *);
  const char *parse_solution (const char *);

  // Enable and disable proof logging and checking.
  //
  void new_proof_on_demand ();
<<<<<<< HEAD
  void setup_lrat_builder ();  // if opts.externallrat=true
  void force_lrat ();      // sets lrat=true
  void close_trace ();     // Stop proof tracing.
  void flush_trace ();     // Flush proof trace file.
  void trace (File *);     // Start write proof file.
  void check ();           // Enable online proof checking.
=======
  void setup_lrat_builder (); // if opts.externallrat=true
  void force_lrat ();         // sets lrat=true
  void close_trace ();        // Stop proof tracing.
  void flush_trace ();        // Flush proof trace file.
  void trace (File *);        // Start write proof file.
  void check ();              // Enable online proof checking.

  void connect_proof_tracer (Tracer *tracer, bool antecedents);
  void connect_proof_tracer (InternalTracer *tracer, bool antecedents);
  void connect_proof_tracer (StatTracer *tracer, bool antecedents);
  void connect_proof_tracer (FileTracer *tracer, bool antecedents);
  bool disconnect_proof_tracer (Tracer *tracer);
  bool disconnect_proof_tracer (StatTracer *tracer);
  bool disconnect_proof_tracer (FileTracer *tracer);
  void conclude ();
  void reset_concluded ();
>>>>>>> 7699be33

  // Dump to '<stdout>' as DIMACS for debugging.
  //
  void dump (Clause *);
  void dump ();

  // Export and traverse all irredundant (non-unit) clauses.
  //
  bool traverse_clauses (ClauseIterator &);

  /*----------------------------------------------------------------------*/

  double solve_time (); // accumulated time spent in 'solve ()'

  double process_time (); // since solver was initialized
  double real_time ();    // since solver was initialized

  double time () { return opts.realtime ? real_time () : process_time (); }

  // Regularly reports what is going on in 'report.cpp'.
  //
  void report (char type, int verbose_level = 0);
  void report_solving (int);

  void print_statistics ();
  void print_resource_usage ();

  /*----------------------------------------------------------------------*/

#ifndef QUIET

  void print_prefix ();

  // Non-verbose messages and warnings, i.e., always printed unless 'quiet'
  // is set, which disables messages at run-time, or even 'QUIET' is defined
  // through the configuration option './configure --quiet', which disables
  // such messages completely at compile-time.
  //
  void vmessage (const char *, va_list &);
  void message (const char *, ...) CADICAL_ATTRIBUTE_FORMAT (2, 3);
  void message (); // empty line

  // Verbose messages with explicit verbose 'level' controlled by
  // 'opts.verbose' (verbose level '0' gives the same as 'message').
  //
  void vverbose (int level, const char *fmt, va_list &);
  void verbose (int level, const char *fmt, ...)
      CADICAL_ATTRIBUTE_FORMAT (3, 4);
  void verbose (int level);

  // This is for printing section headers in the form
  //
  //  c ---- [ <title> ] ---------------------
  //
  // nicely aligned (and of course is ignored if 'quiet' is set).
  //
  void section (const char *title);

  // Print verbose message about phases if 'opts.verbose > 1' (but not if
  // 'quiet' is set).  Note that setting 'log' or '-l' forces all verbose
  // output (and also ignores 'quiet' set to true').  The 'phase' argument
  // is used to print a 'phase' prefix for the message as follows:
  //
  //  c [<phase>] ...
  //
  void phase (const char *phase, const char *, ...)
      CADICAL_ATTRIBUTE_FORMAT (3, 4);

  // Same as the last 'phase' above except that the prefix gets a count:
  //
  //  c [<phase>-<count>] ...
  //
  void phase (const char *phase, int64_t count, const char *, ...)
      CADICAL_ATTRIBUTE_FORMAT (4, 5);
#endif

  // Print error messages which are really always printed (even if 'quiet'
  // is set).  This leads to exit the current process with exit status '1'.
  //
  // TODO add possibility to use a call back instead of calling exit.
  //
  void error_message_end ();
  void verror (const char *, va_list &);
  void error (const char *, ...) CADICAL_ATTRIBUTE_FORMAT (2, 3);
  void error_message_start ();

  // Warning messages.
  //
  void warning (const char *, ...) CADICAL_ATTRIBUTE_FORMAT (2, 3);
};

// Fatal internal error which leads to abort.
//
void fatal_message_start ();
void fatal_message_end ();
void fatal (const char *, ...) CADICAL_ATTRIBUTE_FORMAT (1, 2);

/*------------------------------------------------------------------------*/

// Has to be put here, i.e., not into 'score.hpp', since we need the
// definition of 'Internal::score' above (after '#include "score.hpp"').

inline bool score_smaller::operator() (unsigned a, unsigned b) {

  // Avoid computing twice 'abs' in 'score ()'.
  //
  assert (1 <= a);
  assert (a <= (unsigned) internal->max_var);
  assert (1 <= b);
  assert (b <= (unsigned) internal->max_var);
  double s = internal->stab[a];
  double t = internal->stab[b];

  if (s < t)
    return true;
  if (s > t)
    return false;

  return a > b;
}

/*------------------------------------------------------------------------*/

// Implemented here for keeping it all inline (requires Internal::fixed).

inline int External::fixed (int elit) const {
  assert (elit);
  assert (elit != INT_MIN);
  int eidx = abs (elit);
  if (eidx > max_var)
    return 0;
  int ilit = e2i[eidx];
  if (!ilit)
    return 0;
  if (elit < 0)
    ilit = -ilit;
  return internal->fixed (ilit);
}

/*------------------------------------------------------------------------*/

// We want to have termination checks inlined, particularly the first
// function which appears in preprocessor loops.  Even though this first
// 'termination_forced' is set asynchronously, this should not lead to a
// data race issue (it also has been declared 'volatile').

inline bool Internal::terminated_asynchronously (int factor) {
  // First way of asynchronous termination is through 'terminate' which sets
  // the 'termination_forced' flag directly.  The second way is through a
  // call back to a 'terminator' if it is non-zero, which however is costly.
  //
  if (termination_forced) {
    LOG ("termination asynchronously forced");
    return true;
  }

  // This is only for testing and debugging asynchronous termination calls.
  // In production code this could be removed but then should not be costly
  // and keeping it will allow to test correctness of asynchronous
  // termination on the production platform too.  After this triggers we
  // have to set the 'termination_forced' flag, such that subsequent calls
  // to this function do not check this again.
  //
  if (lim.terminate.forced) {
    assert (lim.terminate.forced > 0);
    if (lim.terminate.forced-- == 1) {
      LOG ("internally forcing termination");
      termination_forced = true;
      return true;
    }
    LOG ("decremented internal forced termination limit to %d",
         lim.terminate.forced);
  }

  // The second way of asynchronous termination is through registering and
  // calling an external 'Terminator' object.  This is of course more costly
  // than just checking a (volatile though) boolean flag, particularly in
  // tight loops.  To avoid this cost we only call the terminator in
  // intervals of 'opts.terminateint', which in addition can be scaled up by
  // the argument 'factor'.  If the terminator returns 'true' we set the
  // 'termination_forced' flag to 'true' in order to remember the
  // termination status and to avoid the terminator again.  Setting this
  // flag leads to the first test above to succeed in subsequent calls.
  //
  if (external->terminator && !lim.terminate.check--) {
    assert (factor > 0);
    assert (INT_MAX / factor > opts.terminateint);
    lim.terminate.check = factor * opts.terminateint;
    if (external->terminator->terminate ()) {
      termination_forced = true; // Cache it.
      LOG ("connected terminator forces termination");
      return true;
    }
  }

  return false;
}

/*------------------------------------------------------------------------*/

inline bool Internal::search_limits_hit () {
  assert (!preprocessing);
  assert (!localsearching);

  if (lim.conflicts >= 0 && stats.conflicts >= lim.conflicts) {
    LOG ("conflict limit %" PRId64 " reached", lim.conflicts);
    return true;
  }

  if (lim.decisions >= 0 && stats.decisions >= lim.decisions) {
    LOG ("decision limit %" PRId64 " reached", lim.decisions);
    return true;
  }

  return false;
}

/*------------------------------------------------------------------------*/

} // namespace CaDiCaL

#endif<|MERGE_RESOLUTION|>--- conflicted
+++ resolved
@@ -62,7 +62,6 @@
 #include "ema.hpp"
 #include "external.hpp"
 #include "file.hpp"
-#include "filetracer.hpp"
 #include "flags.hpp"
 #include "format.hpp"
 #include "frattracer.hpp"
@@ -91,14 +90,12 @@
 #include "resources.hpp"
 #include "score.hpp"
 #include "stats.hpp"
-#include "stattracer.hpp"
 #include "terminal.hpp"
 #include "tracer.hpp"
 #include "util.hpp"
 #include "var.hpp"
 #include "veripbtracer.hpp"
 #include "version.hpp"
-#include "veripbtracer.hpp"
 #include "vivify.hpp"
 #include "watch.hpp"
 
@@ -263,21 +260,6 @@
 
   Proof *proof;             // abstraction layer between solver and tracers
   LratBuilder *lratbuilder; // special proof tracer
-<<<<<<< HEAD
-  vector<Tracer*> tracers;   // proof tracing objects (ie interpolant calulator)
-  vector<FileTracer*> file_tracers; // file proof tracers (ie DRAT, LRAT...)
-  vector<StatTracer*> stat_tracers; // checkers
-
-  /* depricated
-  Checker *checker;         // online proof checker observing proof
-  Tracer *tracer;           // proof to file tracer observing proof
-  LratChecker *lratchecker; // online lrat checker observing proof
-  LratBuilder *lratbuilder; // lrat proof chain builder observing proof
-  */
-  
-  Options opts;             // run-time options
-  Stats stats;              // statistics
-=======
   vector<Tracer *>
       tracers; // proof tracing objects (ie interpolant calulator)
   vector<FileTracer *>
@@ -286,7 +268,6 @@
 
   Options opts; // run-time options
   Stats stats;  // statistics
->>>>>>> 7699be33
 #ifndef QUIET
   Profiles profiles;         // time profiles for various functions
   bool force_phase_messages; // force 'phase (...)' messages
@@ -688,15 +669,10 @@
   void elevate_original_unit (uint64_t, int);
   bool external_propagate ();
   bool external_check_solution ();
-<<<<<<< HEAD
-  Clause *add_external_clause (bool as_redundant, int propagated_lit = 0);
-  Clause *learn_external_reason_clause (int lit, int falsified_elit = 0);
-=======
   void add_external_clause (int propagated_lit = 0,
                             bool no_backtrack = false);
   Clause *learn_external_reason_clause (int lit, int falsified_elit = 0,
                                         bool no_backtrack = false);
->>>>>>> 7699be33
   Clause *wrapped_learn_external_reason_clause (int lit);
   void explain_external_propagations ();
   void explain_reason (int lit, Clause *, int &open);
@@ -1362,14 +1338,6 @@
   // Enable and disable proof logging and checking.
   //
   void new_proof_on_demand ();
-<<<<<<< HEAD
-  void setup_lrat_builder ();  // if opts.externallrat=true
-  void force_lrat ();      // sets lrat=true
-  void close_trace ();     // Stop proof tracing.
-  void flush_trace ();     // Flush proof trace file.
-  void trace (File *);     // Start write proof file.
-  void check ();           // Enable online proof checking.
-=======
   void setup_lrat_builder (); // if opts.externallrat=true
   void force_lrat ();         // sets lrat=true
   void close_trace ();        // Stop proof tracing.
@@ -1386,7 +1354,6 @@
   bool disconnect_proof_tracer (FileTracer *tracer);
   void conclude ();
   void reset_concluded ();
->>>>>>> 7699be33
 
   // Dump to '<stdout>' as DIMACS for debugging.
   //
