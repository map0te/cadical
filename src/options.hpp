--- conflicted
+++ resolved
@@ -91,11 +91,7 @@
 OPTION(rephase,         bool,    1, 0,  1, "enable rephasing") \
 OPTION(rephaseint,       int,  1e5, 1,1e9, "rephasing interval") \
 OPTION(restart,         bool,    1, 0,  1, "enable restarting") \
-<<<<<<< HEAD
-OPTION(restartint,       int, 1000, 1,1e9, "restart base interval") \
-=======
 OPTION(restartint,       int,    4, 1,1e9, "restart base interval") \
->>>>>>> eb85ed5a
 OPTION(restartmargin, double,  1.1, 0, 10, "restart slow fast margin") \
 OPTION(reusetrail,      bool,    1, 0,  1, "enable trail reuse") \
 OPTION(simplify,        bool,    1, 0,  1, "enable simplifier") \
