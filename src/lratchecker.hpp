--- conflicted
+++ resolved
@@ -1,12 +1,8 @@
 #ifndef _lratchecker_hpp_INCLUDED
 #define _lratchecker_hpp_INCLUDED
 
-<<<<<<< HEAD
-#include "tracer.hpp" // Alphabetically after 'lratchecker'.
-=======
 /*------------------------------------------------------------------------*/
 #include <unordered_map>
->>>>>>> d28a284b
 
 namespace CaDiCaL {
 
@@ -118,27 +114,19 @@
   LratChecker (Internal *);
   ~LratChecker ();
 
-<<<<<<< HEAD
   void begin_proof (uint64_t) {}  // skip
  
-  void add_original_clause (uint64_t, bool, const vector<int> &);
+  void add_original_clause (uint64_t, bool, const vector<int> &, bool restore);
+  void restore_clause (uint64_t, const vector<int> &);
 
-=======
-  void add_original_clause (uint64_t, const vector<int> &);
-  void restore_clause (uint64_t, const vector<int> &);
->>>>>>> d28a284b
   // check the proof chain for the new clause and add it to the checker
   void add_derived_clause (uint64_t, bool, const vector<int> &,
                            const vector<uint64_t> &);
 
   // check if the clause is present and delete it from the checker
-<<<<<<< HEAD
   void delete_clause (uint64_t, bool, const vector<int> &);
-=======
-  void delete_clause (uint64_t, const vector<int> &);
   // check if the clause is present and delete it from the checker
   void weaken_minus (uint64_t, const vector<int> &);
->>>>>>> d28a284b
 
   // check if the clause is present and delete it from the checker
   void finalize_clause (uint64_t, const vector<int> &);
