#include "internal.hpp"

namespace CaDiCaL {

// Failed literal handling as pioneered by MiniSAT.  This first function
// adds an assumption literal onto the assumption stack.

void Internal::assume (int lit) {
  if (val (lit) < 0)
    backtrack (max (0, var (lit).level - 1));
  Flags &f = flags (lit);
  const unsigned char bit = bign (lit);
  if (f.assumed & bit) {
    LOG ("ignoring already assumed %d", lit);
    return;
  }
  LOG ("assume %d", lit);
  f.assumed |= bit;
  assumptions.push_back (lit);
  freeze (lit);
}

// for lrat we actually need to implement recursive dfs
// I don't know how to do this non-recursively...
// for non-lrat use bfs
//
void Internal::assume_analyze_literal (int lit) {
  assert (lit);
  Flags &f = flags (lit);
  if (f.seen)
    return;
  f.seen = true;
  analyzed.push_back (lit);
  Var &v = var (lit);
  assert (val (lit) < 0);
  if (v.reason == external_reason) {
<<<<<<< HEAD

    v.reason = wrapped_learn_external_reason_clause (-lit);

    if (!v.reason) {
      v.level = 0;
      learn_external_propagated_unit_clause (-lit);
    }
=======
    v.reason = wrapped_learn_external_reason_clause (-lit);
>>>>>>> 7699be33
  }
  assert (v.reason != external_reason);
  if (!v.level) {
    const unsigned uidx = vlit (-lit);
    uint64_t id = unit_clauses[uidx];
    assert (id);
    lrat_chain.push_back (id);
    return;
  }
  if (v.reason) {
    assert (v.level);
    LOG (v.reason, "analyze reason");
    for (const auto &other : *v.reason) {
      assume_analyze_literal (other);
    }
    lrat_chain.push_back (v.reason->id);
    return;
  }
  assert (assumed (-lit));
  LOG ("failed assumption %d", -lit);
  clause.push_back (lit);
}

void Internal::assume_analyze_reason (int lit, Clause *reason) {
  assert (reason);
  assert (lrat_chain.empty ());
  assert (reason != external_reason);
  assert (lrat);
  for (const auto &other : *reason)
    if (other != lit)
      assume_analyze_literal (other);
  lrat_chain.push_back (reason->id);
}

// Find all failing assumptions starting from the one on the assumption
// stack with the lowest decision level.  This goes back to MiniSAT and is
// called 'analyze_final' there.

void Internal::failing () {

  START (analyze);

  LOG ("analyzing failing assumptions");

  assert (analyzed.empty ());
  assert (clause.empty ());
  assert (lrat_chain.empty ());
  assert (!marked_failed);
  assert (!conflict_id);

  if (!unsat_constraint) {
    // Search for failing assumptions in the (internal) assumption stack.

    // There are in essence three cases: (1) An assumption is falsified on
    // the root-level and then 'failed_unit' is set to that assumption, (2)
    // two clashing assumptions are assumed and then 'failed_clashing' is
    // set to the second assumed one, or otherwise (3) there is a failing
    // assumption 'first_failed' with minimum (non-zero) decision level
    // 'failed_level'.

    int failed_unit = 0;
    int failed_clashing = 0;
    int first_failed = 0;
    int failed_level = INT_MAX;
    int efailed = 0;

    for (auto &elit : external->assumptions) {
      int lit = external->e2i[abs (elit)];
      if (elit < 0)
        lit = -lit;
      if (val (lit) >= 0)
        continue;
      const Var &v = var (lit);
      if (!v.level) {
        failed_unit = lit;
        efailed = elit;
        break;
      }
      if (failed_clashing)
        continue;
<<<<<<< HEAD
       if (v.reason == external_reason) {
        Var &ev = var(lit);
        ev.reason = learn_external_reason_clause (-lit);
        if (!ev.reason) {
          ev.level = 0;
          learn_external_propagated_unit_clause (-lit);
          failed_unit = lit;
=======
      if (v.reason == external_reason) {
        Var &ev = var (lit);
        ev.reason = learn_external_reason_clause (-lit);
        if (!ev.reason) {
          ev.level = 0;
          failed_unit = lit;
          efailed = elit;
>>>>>>> 7699be33
          break;
        }
        ev.level = 0;
        // Recalculate assignment level
        for (const auto &other : *ev.reason) {
          if (other == -lit)
            continue;
          assert (val (other));
          int tmp = var (other).level;
          if (tmp > ev.level)
            ev.level = tmp;
        }
        if (!ev.level) {
          failed_unit = lit;
<<<<<<< HEAD
=======
          efailed = elit;
>>>>>>> 7699be33
          break;
        }
      }
      assert (v.reason != external_reason);
      if (!v.reason) {
        failed_clashing = lit;
        efailed = elit;
      } else if (!first_failed || v.level < failed_level) {
        first_failed = lit;
        efailed = elit;
        failed_level = v.level;
      }
    }

<<<<<<< HEAD
    assert(clause.empty());
=======
    assert (clause.empty ());
>>>>>>> 7699be33

    // Get the 'failed' assumption from one of the three cases.
    int failed;
    if (failed_unit)
      failed = failed_unit;
    else if (failed_clashing)
      failed = failed_clashing;
    else
      failed = first_failed;
    assert (failed);
    assert (efailed);

    // In any case mark literal 'failed' as failed assumption.
    {
      Flags &f = flags (failed);
      const unsigned bit = bign (failed);
      assert (!(f.failed & bit));
      f.failed |= bit;
    }

    // First case (1).
    if (failed_unit) {
      assert (failed == failed_unit);
      LOG ("root-level falsified assumption %d", failed);
      if (proof) {
        if (lrat) {
          unsigned eidx = (efailed > 0) + 2u * (unsigned) abs (efailed);
          assert ((size_t) eidx < external->ext_units.size ());
          const uint64_t id = external->ext_units[eidx];
          if (id) {
            lrat_chain.push_back (id);
          } else {
            const unsigned uidx = vlit (-failed_unit);
            uint64_t id = unit_clauses[uidx];
            assert (id);
            lrat_chain.push_back (id);
          }
        }
        proof->add_assumption_clause (++clause_id, -efailed, lrat_chain);
        conclusion.push_back (clause_id);
        lrat_chain.clear ();
      }
      goto DONE;
    }

    // Second case (2).
    if (failed_clashing) {
      assert (failed == failed_clashing);
      LOG ("clashing assumptions %d and %d", failed, -failed);
      Flags &f = flags (-failed);
      const unsigned bit = bign (-failed);
      assert (!(f.failed & bit));
      f.failed |= bit;
      if (proof) {
        vector<int> clash = {externalize (failed), externalize (-failed)};
        proof->add_assumption_clause (++clause_id, clash, lrat_chain);
        conclusion.push_back (clause_id);
      }
      goto DONE;
    }

    // Fall through to third case (3).
    LOG ("starting with assumption %d falsified on minimum decision level "
         "%d",
         first_failed, failed_level);

    assert (first_failed);
    assert (failed_level > 0);

    // The 'analyzed' stack serves as working stack for a BFS through the
    // implication graph until decisions, which are all assumptions, or
    // units are reached.  This is simpler than corresponding code in
    // 'analyze'.
    {
      LOG ("failed assumption %d", first_failed);
      Flags &f = flags (first_failed);
      assert (!f.seen);
      f.seen = true;
      assert (f.failed & bign (first_failed));
      analyzed.push_back (-first_failed);
      clause.push_back (-first_failed);
    }
  } else {
    // unsat_constraint
    // The assumptions necessary to fail each literal in the constraint are
    // collected.
    for (auto lit : constraint) {
      lit *= -1;
      assert (lit != INT_MIN);
      flags (lit).seen = true;
      analyzed.push_back (lit);
    }
  }

  {
    // used for unsat_constraint lrat
    vector<vector<uint64_t>> constraint_chains;
    vector<vector<int>> constraint_clauses;
    vector<int> sum_constraints;
    vector<int> econstraints;
    for (auto &elit : external->constraint) {
      int lit = external->e2i[abs (elit)];
      if (elit < 0)
        lit = -lit;
      if (!lit)
        continue;
      Flags &f = flags (lit);
      if (f.seen)
        continue;
      if (std::find (econstraints.begin (), econstraints.end (), elit) !=
          econstraints.end ())
        continue;
      econstraints.push_back (elit);
    }

    // no lrat do bfs as it was before
    if (!lrat) {
      size_t next = 0;
      while (next < analyzed.size ()) {
        const int lit = analyzed[next++];
        assert (val (lit) > 0);
        Var &v = var (lit);
        if (!v.level)
          continue;
        if (v.reason == external_reason) {
          v.reason = wrapped_learn_external_reason_clause (lit);
<<<<<<< HEAD

          if (!v.reason) {
            v.level = 0;
            learn_external_propagated_unit_clause (lit);
=======
          if (!v.reason) {
            v.level = 0;
>>>>>>> 7699be33
            continue;
          }
        }
        assert (v.reason != external_reason);
        if (v.reason) {
          assert (v.level);
          LOG (v.reason, "analyze reason");
          for (const auto &other : *v.reason) {
            Flags &f = flags (other);
            if (f.seen)
              continue;
            f.seen = true;
            assert (val (other) < 0);
            analyzed.push_back (-other);
          }
        } else {
          assert (assumed (lit));
          LOG ("failed assumption %d", lit);
          clause.push_back (-lit);
          Flags &f = flags (lit);
          const unsigned bit = bign (lit);
          assert (!(f.failed & bit));
          f.failed |= bit;
        }
      }
      clear_analyzed_literals ();
    } else if (!unsat_constraint) { // lrat for case (3)
      assert (clause.size () == 1);
      const int lit = clause[0];
      Var &v = var (lit);
      assert (v.reason);
<<<<<<< HEAD
       if (v.reason == external_reason) {
        v.reason = wrapped_learn_external_reason_clause (lit);

        if (!v.reason) {
          v.level = 0;
          learn_external_propagated_unit_clause (lit);
        }
=======
      if (v.reason == external_reason) {
        v.reason = wrapped_learn_external_reason_clause (lit);
>>>>>>> 7699be33
      }
      assert (v.reason != external_reason);
      assume_analyze_reason (lit, v.reason);
      for (auto &lit : clause) {
        Flags &f = flags (lit);
        const unsigned bit = bign (-lit);
        if (!(f.failed & bit))
          f.failed |= bit;
      }
      clear_analyzed_literals ();
    } else { // lrat for unsat_constraint
      assert (clause.empty ());
      clear_analyzed_literals ();
      for (auto lit : constraint) {
        // make sure nothing gets marked failed twice
        // also might shortcut the case where
        // lrat_chain is empty because clause is tautological
        assert (lit != INT_MIN);
        assume_analyze_literal (lit);
        vector<uint64_t> empty;
        vector<int> empty2;
        constraint_chains.push_back (empty);
        constraint_clauses.push_back (empty2);
        for (auto ign : clause) {
          constraint_clauses.back ().push_back (ign);
          Flags &f = flags (ign);
          const unsigned bit = bign (-ign);
          if (!(f.failed & bit)) {
            sum_constraints.push_back (ign);
            assert (!(f.failed & bit));
            f.failed |= bit;
          }
        }
        clause.clear ();
        clear_analyzed_literals ();
        for (auto p : lrat_chain) {
          constraint_chains.back ().push_back (p);
        }
        lrat_chain.clear ();
      }
      for (auto &lit : sum_constraints)
        clause.push_back (lit);
    }
    clear_analyzed_literals ();

    // TODO: We can not do clause minimization here, right?

    VERBOSE (1, "found %zd failed assumptions %.0f%%", clause.size (),
             percent (clause.size (), assumptions.size ()));

    // We do not actually need to learn this clause, since the conflict is
    // forced already by some other clauses.  There is also no bumping
    // of variables nor clauses necessary.  But we still want to check
    // correctness of the claim that the determined subset of failing
    // assumptions are a high-level core or equivalently their negations
    // form a unit-implied clause.
    //
    if (!unsat_constraint) {
      external->check_learned_clause ();
      if (proof) {
<<<<<<< HEAD
        proof->add_derived_clause (++clause_id, true, clause, lrat_chain);
        proof->delete_clause (clause_id, true, clause);
      }
    } else {
      assert (!lrat ||
              (constraint.size () == constraint_clauses.size () &&
               constraint.size () == constraint_chains.size ()));
=======
        vector<int> eclause;
        for (auto &lit : clause)
          eclause.push_back (externalize (lit));
        proof->add_assumption_clause (++clause_id, eclause, lrat_chain);
        conclusion.push_back (clause_id);
      }
    } else {
      assert (!lrat || (constraint.size () == constraint_clauses.size () &&
                        constraint.size () == constraint_chains.size ()));
>>>>>>> 7699be33
      for (auto p = constraint.rbegin (); p != constraint.rend (); p++) {
        const auto &lit = *p;
        if (lrat) {
          clause.clear ();
          for (auto &ign : constraint_clauses.back ())
            clause.push_back (ign);
          constraint_clauses.pop_back ();
        }
        clause.push_back (-lit);
        external->check_learned_clause ();
        if (proof) {
          if (lrat) {
            for (auto p : constraint_chains.back ()) {
              lrat_chain.push_back (p);
            }
            constraint_chains.pop_back ();
            LOG (lrat_chain, "assume proof chain with constraints");
<<<<<<< HEAD
            proof->add_derived_clause (++clause_id, true, clause, lrat_chain);
            lrat_chain.clear ();
            proof->delete_clause (clause_id, true, clause);
          } else {
            proof->add_derived_clause (++clause_id, true, clause, lrat_chain);
            proof->delete_clause (clause_id, true, clause);
=======
>>>>>>> 7699be33
          }
          vector<int> eclause;
          for (auto &lit : clause)
            eclause.push_back (externalize (lit));
          proof->add_assumption_clause (++clause_id, eclause, lrat_chain);
          conclusion.push_back (clause_id);
          lrat_chain.clear ();
        }
        clause.pop_back ();
      }
      if (proof) {
        for (auto &elit : econstraints) {
          if (lrat) {
            unsigned eidx = (elit > 0) + 2u * (unsigned) abs (elit);
            assert ((size_t) eidx < external->ext_units.size ());
            const uint64_t id = external->ext_units[eidx];
            if (id) {
              lrat_chain.push_back (id);
            } else {
              int lit = external->e2i[abs (elit)];
              if (elit < 0)
                lit = -lit;
              const unsigned uidx = vlit (-lit);
              uint64_t id = unit_clauses[uidx];
              assert (id);
              lrat_chain.push_back (id);
            }
          }
          proof->add_assumption_clause (++clause_id, -elit, lrat_chain);
          conclusion.push_back (clause_id);
          lrat_chain.clear ();
        }
      }
    }
    lrat_chain.clear ();
    clause.clear ();
  }

DONE:

  STOP (analyze);
}

bool Internal::failed (int lit) {
  if (!marked_failed) {
    failing ();
    marked_failed = true;
  }
  Flags &f = flags (lit);
  const unsigned bit = bign (lit);
  return (f.failed & bit) != 0;
}

void Internal::conclude () {
  if (!proof || concluded)
    return;
  concluded = true;
  if (!marked_failed) {
    assert (conclusion.empty ());
    failing ();
    marked_failed = true;
  }
  ConclusionType con;
  if (conflict_id)
    con = CONFLICT;
  else if (unsat_constraint)
    con = CONSTRAINT;
  else
    con = ASSUMPTIONS;
  proof->conclude_proof (con, conclusion);
}

void Internal::reset_concluded () {
  if (proof)
    proof->reset_assumptions ();
  if (conflict_id) {
    assert (conclusion.size () == 1);
    return;
  }
  conclusion.clear ();
  if (!concluded)
    return;
  LOG ("reset concluded");
  concluded = false;
}

// Add the start of each incremental phase (leaving the state
// 'UNSATISFIABLE' actually) we reset all assumptions.

void Internal::reset_assumptions () {
  for (const auto &lit : assumptions) {
    Flags &f = flags (lit);
    const unsigned char bit = bign (lit);
    f.assumed &= ~bit;
    f.failed &= ~bit;
    melt (lit);
  }
  LOG ("cleared %zd assumptions", assumptions.size ());
  assumptions.clear ();
  marked_failed = true;
}

// sort the assumptions by the current position on the trail and backtrack
// to the first place where the assumptions and the current trail differ.
void Internal::sort_and_reuse_assumptions () {
  assert (opts.ilbassumptions);
  if (assumptions.empty ())
    return;
  std::sort (begin (assumptions), end (assumptions),
             [this] (int litA, int litB) {
               return ((uint64_t) var (litA).level << 32) +
                          (uint64_t) var (litA).trail <
                      ((uint64_t) var (litB).level << 32) +
                          (uint64_t) var (litB).trail;
             });

  const int max_level = var (assumptions.back ()).level;
  const int size = min (level + 1, max_level + 1);
  assert ((size_t) level == control.size () - 1);
  for (int i = 1; i < size; ++i) {
    const Level &l = control[i];
    const int lit = l.decision;
    const int alit = assumptions[i - 1];
    if (!lit || var (lit).level != i) {
      if (val (alit) > 0 && var (alit).level < i)
        continue;
      backtrack (i - 1);
      break;
    }
    if (l.decision == alit)
      continue;
    backtrack (i - 1);
    break;
  }
  LOG ("assumptions allow for reuse of trail up to level %d", level);
  if ((size_t) level > assumptions.size ())
    stats.assumptionsreused += assumptions.size ();
  else
    stats.assumptionsreused += level;
}
} // namespace CaDiCaL<|MERGE_RESOLUTION|>--- conflicted
+++ resolved
@@ -34,17 +34,7 @@
   Var &v = var (lit);
   assert (val (lit) < 0);
   if (v.reason == external_reason) {
-<<<<<<< HEAD
-
     v.reason = wrapped_learn_external_reason_clause (-lit);
-
-    if (!v.reason) {
-      v.level = 0;
-      learn_external_propagated_unit_clause (-lit);
-    }
-=======
-    v.reason = wrapped_learn_external_reason_clause (-lit);
->>>>>>> 7699be33
   }
   assert (v.reason != external_reason);
   if (!v.level) {
@@ -125,15 +115,6 @@
       }
       if (failed_clashing)
         continue;
-<<<<<<< HEAD
-       if (v.reason == external_reason) {
-        Var &ev = var(lit);
-        ev.reason = learn_external_reason_clause (-lit);
-        if (!ev.reason) {
-          ev.level = 0;
-          learn_external_propagated_unit_clause (-lit);
-          failed_unit = lit;
-=======
       if (v.reason == external_reason) {
         Var &ev = var (lit);
         ev.reason = learn_external_reason_clause (-lit);
@@ -141,7 +122,6 @@
           ev.level = 0;
           failed_unit = lit;
           efailed = elit;
->>>>>>> 7699be33
           break;
         }
         ev.level = 0;
@@ -156,10 +136,7 @@
         }
         if (!ev.level) {
           failed_unit = lit;
-<<<<<<< HEAD
-=======
           efailed = elit;
->>>>>>> 7699be33
           break;
         }
       }
@@ -174,11 +151,7 @@
       }
     }
 
-<<<<<<< HEAD
-    assert(clause.empty());
-=======
     assert (clause.empty ());
->>>>>>> 7699be33
 
     // Get the 'failed' assumption from one of the three cases.
     int failed;
@@ -305,15 +278,8 @@
           continue;
         if (v.reason == external_reason) {
           v.reason = wrapped_learn_external_reason_clause (lit);
-<<<<<<< HEAD
-
           if (!v.reason) {
             v.level = 0;
-            learn_external_propagated_unit_clause (lit);
-=======
-          if (!v.reason) {
-            v.level = 0;
->>>>>>> 7699be33
             continue;
           }
         }
@@ -345,18 +311,8 @@
       const int lit = clause[0];
       Var &v = var (lit);
       assert (v.reason);
-<<<<<<< HEAD
-       if (v.reason == external_reason) {
-        v.reason = wrapped_learn_external_reason_clause (lit);
-
-        if (!v.reason) {
-          v.level = 0;
-          learn_external_propagated_unit_clause (lit);
-        }
-=======
       if (v.reason == external_reason) {
         v.reason = wrapped_learn_external_reason_clause (lit);
->>>>>>> 7699be33
       }
       assert (v.reason != external_reason);
       assume_analyze_reason (lit, v.reason);
@@ -417,15 +373,6 @@
     if (!unsat_constraint) {
       external->check_learned_clause ();
       if (proof) {
-<<<<<<< HEAD
-        proof->add_derived_clause (++clause_id, true, clause, lrat_chain);
-        proof->delete_clause (clause_id, true, clause);
-      }
-    } else {
-      assert (!lrat ||
-              (constraint.size () == constraint_clauses.size () &&
-               constraint.size () == constraint_chains.size ()));
-=======
         vector<int> eclause;
         for (auto &lit : clause)
           eclause.push_back (externalize (lit));
@@ -435,7 +382,6 @@
     } else {
       assert (!lrat || (constraint.size () == constraint_clauses.size () &&
                         constraint.size () == constraint_chains.size ()));
->>>>>>> 7699be33
       for (auto p = constraint.rbegin (); p != constraint.rend (); p++) {
         const auto &lit = *p;
         if (lrat) {
@@ -453,15 +399,6 @@
             }
             constraint_chains.pop_back ();
             LOG (lrat_chain, "assume proof chain with constraints");
-<<<<<<< HEAD
-            proof->add_derived_clause (++clause_id, true, clause, lrat_chain);
-            lrat_chain.clear ();
-            proof->delete_clause (clause_id, true, clause);
-          } else {
-            proof->add_derived_clause (++clause_id, true, clause, lrat_chain);
-            proof->delete_clause (clause_id, true, clause);
-=======
->>>>>>> 7699be33
           }
           vector<int> eclause;
           for (auto &lit : clause)
