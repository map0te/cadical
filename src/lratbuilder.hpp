--- conflicted
+++ resolved
@@ -7,14 +7,7 @@
 
 /*------------------------------------------------------------------------*/
 
-<<<<<<< HEAD
-// This constructs lrat-style proof chains. Enabled by 'opts.checkprooflrat'
-// (requires 'opts.check' and 'opts.checkproof'). The main advantage of this
-// currently is that we can stream out frat proofs
-
-=======
 // This constructs lrat-style proof chains. Enabled by 'opts.externallrat'
->>>>>>> 7699be33
 // in essence this implements the same propagation routine as the DRUP
 // checker but also stores the reason for each assignment. The proof chain
 // is then recreated from that.
